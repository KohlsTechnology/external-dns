--- conflicted
+++ resolved
@@ -167,17 +167,6 @@
 
 	f := func(resp *dns.ResourceRecordSetsListResponse) error {
 		for _, r := range resp.Rrsets {
-			// TODO(linki, ownership): Remove once ownership system is in place.
-			// See: https://github.com/kubernetes-incubator/external-dns/pull/122/files/74e2c3d3e237411e619aefc5aab694742001cdec#r109863370
-<<<<<<< HEAD
-=======
-			switch r.Type {
-			case endpoint.RecordTypeA, endpoint.RecordTypeCNAME, endpoint.RecordTypeTXT:
-				break
-			default:
-				continue
-			}
->>>>>>> 485ede32
 
 			for _, rr := range r.Rrdatas {
 				// each page is processed sequentially, no need for a mutex here.
